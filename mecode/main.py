"""
Mecode
======

### GCode for all

Mecode is designed to simplify GCode generation. It is not a slicer, thus it
can not convert CAD models to 3D printer ready code. It simply provides a
convenient, human-readable layer just above GCode. If you often find
yourself manually writing your own GCode, then mecode is for you.

Basic Use
---------
To use, simply instantiate the `G` object and use its methods to trace your
desired tool path. ::

    from mecode import G
    g = G()
    g.move(10, 10)  # move 10mm in x and 10mm in y
    g.arc(x=10, y=5, radius=20, direction='CCW')  # counterclockwise arc with a radius of 5
    g.meander(5, 10, spacing=1)  # trace a rectangle meander with 1mm spacing between the passes
    g.abs_move(x=1, y=1)  # move the tool head to position (1, 1)
    g.home()  # move the tool head to the origin (0, 0)

By default `mecode` simply prints the generated GCode to stdout. If instead you
want to generate a file, you can pass a filename and turn off the printing when
instantiating the `G` object. ::

    g = G(outfile='path/to/file.gcode', print_lines=False)

*NOTE:* `g.teardown()` must be called after all commands are executed if you
are writing to a file.

The resulting toolpath can be visualized in 3D using the `mayavi` package with
the `view()` method ::

    g = G()
    g.meander(10, 10, 1)
    g.view()

* *Author:* Jack Minardi
* *Email:* jminardi@seas.harvard.edu

This software was developed by the Lewis Lab at Harvard University.

"""

import math
import os
from collections import defaultdict

HERE = os.path.dirname(os.path.abspath(__file__))

# for python 2/3 compatibility
try:
    isinstance("", basestring)

    def is_str(s):
        return isinstance(s, basestring)

    def encode2To3(s):
        return s

    def decode2To3(s):
        return s

except NameError:

    def is_str(s):
        return isinstance(s, str)

    def encode2To3(s):
        return bytes(s, 'UTF-8')

    def decode2To3(s):
        return s.decode('UTF-8')


class G(object):

    def __init__(self, outfile=None, print_lines=True, header=None, footer=None,
                 aerotech_include=True, cal_data=None, cal_axis='A',
                 direct_write=False, printer_host='localhost',
                 printer_port=8000, two_way_comm=True):
        """
        Parameters
        ----------
        outfile : path or None (default: None)
            If a path is specified, the compiled gcode will be writen to that
            file.
        print_lines : bool (default: True)
            Whether or not to print the compiled GCode to stdout
        header : path or None (default: None)
            Optional path to a file containing lines to be written at the
            beginning of the output file
        footer : path or None (default: None)
            Optional path to a file containing lines to be written at the end
            of the output file.
        aerotech_include : bool (default: True)
            If true, add aerotech specific functions and var defs to outfile.
        cal_data : Nx3 array or None (default: None)
            Numpy array representing calibration data. The array should be a
            series of x, y, z points, where z is the delta to adjust for the
            given x, y.
        cal_axis : str (default: 'A')
            The axis that the calibration deltas should apply to.
        direct_write : bool (default: False)
            If True a socket is opened to the printer and the GCode is sent
            directly over.
        printer_host : str (default: 'localhost')
            Hostname of the printer, only used if `direct_write` is True.
        printer_port : int (default: 8000)
            Port of the printer, only used if `direct_write` is True.
        two_way_comm : bool (default: True)
            If True, mecode waits for a response after every line of GCode is
            sent over the socket. The response is returned by the `write`
            method. Only applies if `direct_write` is True.

        """
        # string file name
        self.outfile = outfile if is_str(outfile) else None
        # file descriptor
        if not is_str(outfile) and outfile is not None:
            # assume arg outfile is passed in a file descriptor
            self.out_fd = outfile
        else:
            self.out_fd = None

        self.print_lines = print_lines
        self.header = header
        self.footer = footer
        self.aerotech_include = aerotech_include
        self.cal_axis = cal_axis
        self.cal_data = cal_data

        self.current_position = defaultdict(float)
        self.is_relative = True

        self.position_history = []
        self.speed = 0
        self.speed_history = []

        self.direct_write = direct_write
        self.printer_host = printer_host
        self.printer_port = printer_port
        self.two_way_comm = two_way_comm
        self._socket = None

        self.setup()

    def __enter__(self):
        """
        Context manager entry
        Can use like:

        with mecode.G(  outfile=self.outfile,
                        print_lines=False,
                        aerotech_include=False) as g:
            <code block>
        """
        return self

    def __exit__(self, exc_type, exc_value, traceback):
        """
        Context manager exit
        """
        self.teardown()

    # GCode Aliases  ########################################################

    def set_home(self, x=None, y=None, **kwargs):
        """ Set the current position to the given position without moving.

        Example
        -------
        >>> # set the current position to X=0, Y=0
        >>> g.set_home(0, 0)

        """
        args = self._format_args(x, y, kwargs)
        self.write('G92 ' + args)

        self._update_current_position(mode='absolute', x=x, y=y, **kwargs)

    def reset_home(self):
        """ Reset the position back to machine coordinates without moving.
        """
        # FIXME This does not work with internal current_position
        # FIXME You must call an abs_move after this to re-sync
        # current_position
        self.write('G92.1')

    def relative(self):
        """ Enter relative movement mode, in general this method should not be
        used, most methods handle it automatically.

        """
        if not self.is_relative:
            self.write('G91')
            self.is_relative = True

    def absolute(self):
        """ Enter absolute movement mode, in general this method should not be
        used, most methods handle it automatically.

        """
        if self.is_relative:
            self.write('G90')
            self.is_relative = False

    def feed(self, rate):
        """ Set the feed rate (tool head speed) in mm/s

        Parameters
        ----------
        rate : float
            The speed to move the tool head in mm/s.

        """
        self.write('F{}'.format(rate))
        self.speed = rate

    def dwell(self, time):
        """ Pause code executions for the given amount of time.

        Parameters
        ----------
        time : float
            Time in seconds to pause code execution.

        """
        self.write('G4 P{}'.format(time))

    # Composed Functions  #####################################################

    def setup(self):
        """ Set the environment into a consistent state to start off. This
        method must be called before any other commands.

        """
<<<<<<< HEAD
        self._write_header()
        if self.is_relative:
            self.write('G91')
        else:
            self.write('G90')
=======
        outfile = self.outfile
        if outfile is not None:
            self.out_fd = open(outfile, 'w+')  # open it if it is a path
        if self.aerotech_include is True:
            with open(os.path.join(HERE, 'header.txt')) as fd:
                lines = fd.readlines()
                lines = [encode2To3(x) for x in lines]
                self.out_fd.writelines(lines)
                self.out_fd.write(encode2To3('\n'))
        if self.header is not None:
            with open(self.header) as fd:
                lines = fd.readlines()
                lines = [encode2To3(x) for x in lines]
                self.out_fd.writelines(lines)
                self.out_fd.write(encode2To3('\n'))
>>>>>>> 94a476da

    def teardown(self):
        """ Close the outfile file after writing the footer if opened. This
        method must be called once after all commands.

        """
        if self.out_fd is not None:
            if self.aerotech_include is True:
                with open(os.path.join(HERE, 'footer.txt')) as fd:
                    lines = fd.readlines()
                    lines = [encode2To3(x) for x in lines]
                    self.out_fd.writelines(lines)
            if self.footer is not None:
                with open(self.footer) as fd:
                    lines = fd.readlines()
                    lines = [encode2To3(x) for x in lines]
                    self.out_fd.writelines(lines)
                    self.out_fd.write(encode2To3('\n'))
            self.out_fd.close()
        if self._socket is not None:
            self._socket.close()

    def home(self):
        """ Move the tool head to the home position (X=0, Y=0).
        """
        self.abs_move(x=0, y=0)

    def move(self, x=None, y=None, **kwargs):
        """ Move the tool head to the given position. This method operates in
        relative mode unless a manual call to `absolute` was given previously.
        If an absolute movement is desired, the `abs_move` method is
        recommended instead.

        Examples
        --------
        >>> # move the tool head 10 mm in x and 10 mm in y
        >>> g.move(x=10, y=10)
        >>> # the x and y keywords may be omitted:
        >>> g.move(10, 10)

        >>> # move the A axis up 20 mm
        >>> g.move(A=20)

        """
        if self.cal_data is not None:
            cal_axis = self.cal_axis
            x_, y_ = self.current_position['x'], self.current_position['y']
            if self.is_relative:
                if x is not None:
                    x_ = x_ + x
                if y is not None:
                    y_ = y_ + y
            else:
                if x is not None:
                    x_ = x
                if y is not None:
                    y_ = y
            desired_position = self.interpolate(x_, y_)
            x_current = self.current_position['x']
            y_current = self.current_position['y']
            current_interp_pos = self.interpolate(x_current, y_current)
            delta = desired_position - current_interp_pos
            if cal_axis in kwargs:
                kwargs[cal_axis] += delta
            else:
                kwargs[cal_axis] = delta

        self._update_current_position(x=x, y=y, **kwargs)

        args = self._format_args(x, y, kwargs)
        self.write('G1 ' + args)

    def abs_move(self, x=None, y=None, **kwargs):
        """ Same as `move` method, but positions are interpreted as absolute.
        """
        if self.is_relative:
            self.absolute()
            self.move(x=x, y=y, **kwargs)
            self.relative()
        else:
            self.move(x=x, y=y, **kwargs)

    def arc(self, direction='CW', radius='auto', helix_dim=None, helix_len=0,
            **kwargs):
        """ Arc to the given point with the given radius and in the given
        direction. If helix_dim and helix_len are specified then the tool head
        will also perform a linear movement through the given dimension while
        completing the arc.

        Parameters
        ----------
        points : floats
            Must specify two points as kwargs, e.g. X=5, Y=5
        direction : str (either 'CW' or 'CCW') (default: 'CW')
            The direction to execute the arc in.
        radius : 'auto' or float (default: 'auto')
            The radius of the arc. A negative value will select the longer of
            the two possible arc segments. If auto is selected the radius will
            be set to half the linear distance to desired point.
        helix_dim : str or None (default: None)
            The linear dimension to complete the helix through
        helix_len : float
            The length to move in the linear helix dimension.

        Examples
        --------
        >>> # arc 10 mm up in y and 10 mm over in x with a radius of 20.
        >>> g.arc(x=10, y=10, radius=20)

        >>> # move 10 mm up on the A axis, arcing through y with a radius of 20
        >>> g.arc(A=10, y=0, radius=20)

        >>> # arc through x and y while moving linearly on axis A
        >>> g.arc(x=10, y=10, radius=50, helix_dim='A', helix_len=5)

        """
        msg = 'Must specify point with 2 dimensions as keywords, e.g. X=0, Y=10'
        if len(kwargs) != 2:
            raise RuntimeError(msg)
        dimensions = [k.lower() for k in kwargs.keys()]
        if 'x' in dimensions and 'y' in dimensions:
            plane_selector = 'G17'  # XY plane
            axis = helix_dim
        elif 'x' in dimensions:
            plane_selector = 'G18'  # XZ plane
            dimensions.remove('x')
            axis = dimensions[0].upper()
        elif 'y' in dimensions:
            plane_selector = 'G19'  # YZ plane
            dimensions.remove('y')
            axis = dimensions[0].upper()
        else:
            raise RuntimeError(msg)

        if direction == 'CW':
            command = 'G2'
        elif direction == 'CCW':
            command = 'G3'

        values = [v for v in kwargs.values()]
        if self.is_relative:
            dist = math.sqrt(values[0] ** 2 + values[1] ** 2)
        else:
            k = [ky for ky in kwargs.keys()]
            cp = self.current_position
            dist = math.sqrt(
                (cp[k[0]] - values[0]) ** 2 + (cp[k[1]] - values[1]) ** 2
            )
        if radius == 'auto':
            radius = dist / 2.0
        elif radius < dist / 2.0:
            msg = 'Radius {} to small for distance {}'.format(radius, dist)
            raise RuntimeError(msg)

        if axis is not None:
            self.write('G16 X Y {}'.format(axis))  # coordinate axis assignment
        self.write(plane_selector)
        args = ' '.join([(k.upper() + str(v)) for k, v in kwargs.items()])
        if helix_dim is None:
            self.write('{} {} R{}'.format(command, args, radius))
        else:
            self.write('{} {} R{} G1 {}{}'.format(command, args, radius,
                                                  helix_dim.upper(), helix_len))
            kwargs[helix_dim] = helix_len

        self._update_current_position(**kwargs)

    def abs_arc(self, direction='CW', radius='auto', **kwargs):
        """ Same as `arc` method, but positions are interpreted as absolute.
        """
        if self.is_relative:
            self.absolute()
            self.arc(direction=direction, radius=radius, **kwargs)
            self.relative()
        else:
            self.arc(direction=direction, radius=radius, **kwargs)

    def rect(self, x, y, direction='CW', start='LL'):
        """ Trace a rectangle with the given width and height.

        Parameters
        ----------
        x : float
            The width of the rectangle in the x dimension.
        y : float
            The height of the rectangle in the y dimension.
        direction : str (either 'CW' or 'CCW') (default: 'CW')
            Which direction to complete the rectangle in.
        start : str (either 'LL', 'UL', 'LR', 'UR') (default: 'LL')
            The start of the rectangle -  L/U = lower/upper, L/R = left/right
            This assumes an origin in the lower left.

        Examples
        --------
        >>> # trace a 10x10 clockwise square, starting in the lower left corner
        >>> g.rect(10, 10)

        >>> # 1x5 counterclockwise rect starting in the upper right corner
        >>> g.rect(1, 5, direction='CCW', start='UR')

        """
        if direction == 'CW':
            if start.upper() == 'LL':
                self.move(y=y)
                self.move(x=x)
                self.move(y=-y)
                self.move(x=-x)
            elif start.upper() == 'UL':
                self.move(x=x)
                self.move(y=-y)
                self.move(x=-x)
                self.move(y=y)
            elif start.upper() == 'UR':
                self.move(y=-y)
                self.move(x=-x)
                self.move(y=y)
                self.move(x=x)
            elif start.upper() == 'LR':
                self.move(x=-x)
                self.move(y=y)
                self.move(x=x)
                self.move(y=-y)
        elif direction == 'CCW':
            if start.upper() == 'LL':
                self.move(x=x)
                self.move(y=y)
                self.move(x=-x)
                self.move(y=-y)
            elif start.upper() == 'UL':
                self.move(y=-y)
                self.move(x=x)
                self.move(y=y)
                self.move(x=-x)
            elif start.upper() == 'UR':
                self.move(x=-x)
                self.move(y=-y)
                self.move(x=x)
                self.move(y=y)
            elif start.upper() == 'LR':
                self.move(y=y)
                self.move(x=-x)
                self.move(y=-y)
                self.move(x=x)

    def meander(self, x, y, spacing, start='LL', orientation='x', tail=False):
        """ Infill a rectangle with a square wave meandering pattern. If the
        relevant dimension is not a multiple of the spacing, the spacing will
        be tweaked to ensure the dimensions work out.

        Parameters
        ----------
        x : float
            The width of the rectangle in the x dimension.
        y : float
            The heigh of the rectangle in the y dimension.
        spacing : float
            The space between parallel meander lines.
        start : str (either 'LL', 'UL', 'LR', 'UR') (default: 'LL')
            The start of the meander -  L/U = lower/upper, L/R = left/right
            This assumes an origin in the lower left.
        orientation : str ('x' or 'y') (default: 'x')

        Examples
        --------
        >>> # meander through a 10x10 sqaure with a spacing of 1mm starting in
        >>> # the lower left.
        >>> g.meander(10, 10, 1)

        >>> # 3x5 meander with a spacing of 1 and with parallel lines through y
        >>> g.meander(3, 5, spacing=1, orientation='y')

        >>> # 10x5 meander with a spacing of 2 starting in the upper right.
        >>> g.meander(10, 5, 2, start='UR')

        """
        if start.upper() == 'UL':
            x, y = x, -y
        elif start.upper() == 'UR':
            x, y = -x, -y
        elif start.upper() == 'LR':
            x, y = -x, y

        # Major axis is the parallel lines, minor axis is the jog.
        if orientation == 'x':
            major, major_name = x, 'x'
            minor, minor_name = y, 'y'
        else:
            major, major_name = y, 'y'
            minor, minor_name = x, 'x'

        if minor > 0:
            passes = math.ceil(minor / spacing)
        else:
            passes = abs(math.floor(minor / spacing))
        actual_spacing = minor / passes
        if abs(actual_spacing) != spacing:
            msg = ';WARNING! meander spacing updated from {} to {}'
            self.write(msg.format(spacing, actual_spacing))
        spacing = actual_spacing
        sign = 1
        self.relative()
        for _ in range(int(passes)):
            self.move(**{major_name: (sign * major)})
            self.move(**{minor_name: spacing})
            sign = -1 * sign
        if tail is False:
            self.move(**{major_name: (sign * major)})

    def clip(self, axis='z', direction='+x', height=4):
        """ Move the given axis up to the given height while arcing in the
        given direction.

        Parameters
        ----------
        axis : str (default: 'z')
            The axis to move, e.g. 'z'
        direction : str (either +-x or +-y) (default: '+x')
            The direction to arc through
        height : float (default: 4)
            The height to end up at

        Examples
        --------
        >>> # move 'z' axis up 4mm while arcing through positive x
        >>> g.clip()

        >>> # move 'A' axis up 10mm while arcing through negative y
        >>> g.clip('A', height=10, direction='-y')

        """
        secondary_axis = direction[1]
        if height > 0:
            orientation = 'CW' if direction[0] == '-' else 'CCW'
        else:
            orientation = 'CCW' if direction[0] == '-' else 'CW'
        radius = abs(height / 2.0)
        kwargs = {
            secondary_axis: 0,
            axis: height,
            'direction': orientation,
            'radius': radius,
        }
        self.arc(**kwargs)

    # AeroTech Specific Functions  ############################################

    def get_axis_pos(self, axis):
        """ Gets the current position of the specified `axis`.
        """
        cmd = 'AXISSTATUS({}, DATAITEM_PositionFeedback)'.format(axis.upper())
        pos = self.write(cmd)
        return float(pos)

    def set_cal_file(self, path):
        """ Dynamically applies the specified calibration file at runtime.

        Parameters
        ----------
        path : str
            The path specifying the aerotech calibration file.

        """
        self.write(r'LOADCALFILE "{}", 2D_CAL'.format(path))

    def toggle_pressure(self, com_port):
        self.write('Call togglePress P{}'.format(com_port))

    def align_nozzle(self, nozzle, floor=-72, deltafast=1, deltaslow=0.1,
                     start=-15):
        if nozzle == 'A':
            nozzle = 1
        elif nozzle == 'B':
            nozzle = 2
        elif nozzle == 'C':
            nozzle = 3
        elif nozzle == 'D':
            nozzle = 4
        elif nozzle == 'profilometer':
            nozzle = 5
        else:
            raise RuntimeError('invalid nozzle: {}'.format(nozzle))
        arg = 'Call alignNozzle Q{} R{} L{} I{} J{}'
        self.write(arg.format(start, deltaslow, nozzle, floor, deltafast))

    def align_zero_nozzle(self, nozzle, floor=-72, deltafast=1, deltaslow=0.1,
                          start=-15):
        if nozzle == 'A':
            nozzle = 1
        elif nozzle == 'B':
            nozzle = 2
        elif nozzle == 'C':
            nozzle = 3
        elif nozzle == 'D':
            nozzle = 4
        elif nozzle == 'profilometer':
            nozzle = 5
        else:
            raise RuntimeError('invalid nozzle: {}'.format(nozzle))
        arg = 'Call alignZeroNozzle Q{} R{} L{} I{} J{}'
        self.write(arg.format(start, deltaslow, nozzle, floor, deltafast))

    def set_pressure(self, com_port, value):
        self.write('Call setPress P{} Q{}'.format(com_port, value))

    def set_valve(self, num, value):
        self.write('$DO{}.0={}'.format(num, value))

    def save_alignment(self, nozzle='A'):
        if nozzle == 'A':
            nozzle = 1
        elif nozzle == 'B':
            nozzle = 2
        elif nozzle == 'C':
            nozzle = 3
        elif nozzle == 'D':
            nozzle = 4
        elif nozzle == 'all':
            self.write('Call save_value Q1')
            self.write('Call save_value Q2')
            self.write('Call save_value Q3')
            nozzle = 4
        self.write('Call save_value Q{}'.format(nozzle))

    # Public Interface  #######################################################

    def interpolate(self, x, y):
        from scipy.interpolate import griddata
        cal_data = self.cal_data
        delta = griddata((cal_data[:, 0], cal_data[:, 1]), cal_data[:, 2],
                         (x, y), method='linear', fill_value=0)
        return delta

    def show_interpolation_surface(self, interpolate=True):
        from mpl_toolkits.mplot3d import Axes3D  # noqa
        import matplotlib.pyplot as plt
        import numpy as np
        ax = plt.figure().gca(projection='3d')
        d = self.cal_data
        ax.scatter(d[:, 0], d[:, 1], d[:, 2])
        if interpolate:
            x_min, x_max = d[:, 0].min(), d[:, 0].max()
            y_min, y_max = d[:, 1].min(), d[:, 1].max()
            xx, yy = np.meshgrid(np.linspace(x_min, x_max, 50),
                                 np.linspace(y_min, y_max, 50))
            xxr, yyr = xx.reshape(-1), yy.reshape(-1)
            zz = self.interpolate(xxr, yyr)
            ax.scatter(xxr, yyr, zz, color='red')
        plt.show()

    def view(self, backend='mayavi'):
        """ View the generated Gcode.

        Parameters
        ----------
        backend : str (default: 'matplotlib')
            The plotting backend to use, one of 'matplotlib' or 'mayavi'.

        """
        import numpy as np
        history = np.array(self.position_history)

        if backend == 'matplotlib':
            from mpl_toolkits.mplot3d import Axes3D
            import matplotlib.pyplot as plt
            fig = plt.figure()
            ax = fig.gca(projection='3d')
            ax.plot(history[:, 0], history[:, 1], history[:, 2])
            plt.show()
        elif backend == 'mayavi':
            from mayavi import mlab
            mlab.plot3d(history[:, 0], history[:, 1], history[:, 2])
        else:
            raise Exception("Invalid plotting backend! Choose one of mayavi or matplotlib.")

    def write(self, statement_in):
        if self.print_lines:
            print(statement_in)
        statement = encode2To3(statement_in + '\n')
        if self.out_fd is not None:
            self.out_fd.write(statement)
        if self.direct_write is True:
            if self._socket is None:
                import socket
                self._socket = socket.socket(socket.AF_INET,
                                             socket.SOCK_STREAM)
                self._socket.connect((self.printer_host, self.printer_port))
            self._socket.send(statement)
            if self.two_way_comm is True:
                response = self._socket.recv(8192)
                response = decode2To3(response)
                if response[0] != '%':
                    raise RuntimeError(response)
                return response[1:-1]

    # Private Interface  ######################################################
    def _write_header(self):
        outfile = self.outfile
        if self.aerotech_include is True:
            if outfile is not None:
                self.out_fd = open(outfile, 'w+')  # open it if it is a path
            with open(os.path.join(HERE, 'header.txt')) as fd:
                lines = fd.readlines()
                lines = [encode2To3(x) for x in lines]
                self.out_fd.writelines(lines)
                self.out_fd.write(encode2To3('\n'))
            if self.header is not None:
                with open(self.header) as fd:
                    lines = fd.readlines()
                    lines = [encode2To3(x) for x in lines]
                    self.out_fd.writelines(lines)
                    self.out_fd.write(encode2To3('\n'))

    def _format_args(self, x, y, kwargs):
        args = []
        if x is not None:
            args.append('X{0:f}'.format(x))
        if y is not None:
            args.append('Y{0:f}'.format(y))
        args += ['{0}{1:f}'.format(k, v) for k, v in kwargs.items()]
        args = ' '.join(args)
        return args

    def _update_current_position(self, mode='auto', x=None, y=None, **kwargs):
        if mode == 'auto':
            mode = 'relative' if self.is_relative else 'absolute'

        if mode == 'relative':
            if x is not None:
                self.current_position['x'] += x
            if y is not None:
                self.current_position['y'] += y
            for dimention, delta in kwargs.items():
                self.current_position[dimention] += delta
        else:
            if x is not None:
                self.current_position['x'] = x
            if y is not None:
                self.current_position['y'] = y
            for dimention, delta in kwargs.items():
                self.current_position[dimention] = delta

        x = self.current_position['x']
        y = self.current_position['y']
        z = self.current_position['z']
        self.position_history.append((x, y, z))

        len_history = len(self.position_history)
        if len(self.speed_history) == 0 or self.speed_history[-1][1] != self.speed:
            self.speed_history.append((len_history - 1, self.speed))<|MERGE_RESOLUTION|>--- conflicted
+++ resolved
@@ -238,29 +238,11 @@
         method must be called before any other commands.
 
         """
-<<<<<<< HEAD
         self._write_header()
         if self.is_relative:
             self.write('G91')
         else:
             self.write('G90')
-=======
-        outfile = self.outfile
-        if outfile is not None:
-            self.out_fd = open(outfile, 'w+')  # open it if it is a path
-        if self.aerotech_include is True:
-            with open(os.path.join(HERE, 'header.txt')) as fd:
-                lines = fd.readlines()
-                lines = [encode2To3(x) for x in lines]
-                self.out_fd.writelines(lines)
-                self.out_fd.write(encode2To3('\n'))
-        if self.header is not None:
-            with open(self.header) as fd:
-                lines = fd.readlines()
-                lines = [encode2To3(x) for x in lines]
-                self.out_fd.writelines(lines)
-                self.out_fd.write(encode2To3('\n'))
->>>>>>> 94a476da
 
     def teardown(self):
         """ Close the outfile file after writing the footer if opened. This
@@ -758,20 +740,20 @@
     # Private Interface  ######################################################
     def _write_header(self):
         outfile = self.outfile
+        if outfile is not None:
+            self.out_fd = open(outfile, 'w+')  # open it if it is a path
         if self.aerotech_include is True:
-            if outfile is not None:
-                self.out_fd = open(outfile, 'w+')  # open it if it is a path
             with open(os.path.join(HERE, 'header.txt')) as fd:
                 lines = fd.readlines()
                 lines = [encode2To3(x) for x in lines]
                 self.out_fd.writelines(lines)
                 self.out_fd.write(encode2To3('\n'))
-            if self.header is not None:
-                with open(self.header) as fd:
-                    lines = fd.readlines()
-                    lines = [encode2To3(x) for x in lines]
-                    self.out_fd.writelines(lines)
-                    self.out_fd.write(encode2To3('\n'))
+        if self.header is not None:
+            with open(self.header) as fd:
+                lines = fd.readlines()
+                lines = [encode2To3(x) for x in lines]
+                self.out_fd.writelines(lines)
+                self.out_fd.write(encode2To3('\n'))
 
     def _format_args(self, x, y, kwargs):
         args = []
